use std::sync::{Arc, RwLock};

use anyhow::anyhow;
use matrix_sdk::{
    config::SyncSettings,
    media::{MediaFormat, MediaRequest},
    ruma::{
        api::{client::{
            account::whoami,
            filter::{FilterDefinition, LazyLoadOptions, RoomEventFilter, RoomFilter},
            session::get_login_types,
            sync::sync_events::v3::Filter, error::ErrorKind,
        }, error::{FromHttpResponseError, ServerError}},
        events::room::MediaSource,
        serde::Raw,
        TransactionId,
    },
    Client as MatrixClient, LoopCtrl, Session, HttpError, RumaApiError, Error,
};

use super::{
    room::Room, session_verification::SessionVerificationController, ClientState, RestoreToken,
    RUNTIME,
};

impl std::ops::Deref for Client {
    type Target = MatrixClient;
    fn deref(&self) -> &MatrixClient {
        &self.client
    }
}

pub trait ClientDelegate: Sync + Send {
    fn did_receive_sync_update(&self);
    fn did_receive_auth_error(&self, is_soft_logout: bool);
    fn did_update_restore_token(&self);
}

#[derive(Clone)]
pub struct Client {
    client: MatrixClient,
    state: Arc<RwLock<ClientState>>,
    delegate: Arc<RwLock<Option<Box<dyn ClientDelegate>>>>,
    session_verification_controller:
        Arc<matrix_sdk::locks::RwLock<Option<SessionVerificationController>>>,
}

impl Client {
    pub fn new(client: MatrixClient, state: ClientState) -> Self {
        Client {
            client,
            state: Arc::new(RwLock::new(state)),
            delegate: Arc::new(RwLock::new(None)),
            session_verification_controller: Arc::new(matrix_sdk::locks::RwLock::new(None)),
        }
    }

    /// Login using a username and password.
    pub fn login(&self, username: String, password: String, initial_device_name: String, device_id: Option<String>) -> anyhow::Result<()> {
        RUNTIME.block_on(async move {
            let mut builder = self.client.login_username(&username, &password).initial_device_display_name(&initial_device_name);
            let device_id_temp;
            if device_id.is_some() {
                device_id_temp = device_id.unwrap();
                builder = builder.device_id(&device_id_temp)
            }
            builder.send().await?;
            Ok(())
        })
    }

    /// Restores the client from a `RestoreToken`.
    pub fn restore_login(&self, restore_token: String) -> anyhow::Result<()> {
        let RestoreToken { session, homeurl: _, is_guest: _, is_soft_logout } =
            serde_json::from_str(&restore_token)?;

        // update soft logout state
        self.state.write().unwrap().is_soft_logout = is_soft_logout;

        self.restore_session(session)
    }

    /// Restores the client from a `Session`.
    pub fn restore_session(&self, session: Session) -> anyhow::Result<()> {
        RUNTIME.block_on(async move {
            self.client.restore_login(session).await?;
            Ok(())
        })
    }

    pub fn set_delegate(&self, delegate: Option<Box<dyn ClientDelegate>>) {
        *self.delegate.write().unwrap() = delegate;
    }

    pub async fn async_homeserver(&self) -> String {
        self.client.homeserver().await.to_string()
    }

    /// The OIDC Provider that is trusted by the homeserver. `None` when
    /// not configured.
    pub async fn authentication_issuer(&self) -> Option<String> {
        self.client.authentication_issuer().await.map(|server| server.to_string())
    }

    /// Whether or not the client's homeserver supports the password login flow.
    pub async fn supports_password_login(&self) -> anyhow::Result<bool> {
        let login_types = self.client.get_login_types().await?;
        let supports_password = login_types
            .flows
            .iter()
            .any(|login_type| matches!(login_type, get_login_types::v3::LoginType::Password(_)));
        Ok(supports_password)
    }

    /// Gets information about the owner of a given access token.
    pub fn whoami(&self) -> anyhow::Result<whoami::v3::Response> {
        RUNTIME
            .block_on(async move { self.client.whoami().await.map_err(|e| anyhow!(e.to_string())) })
    }

    pub fn start_sync(&self, timeline_limit: Option<u16>) {
        let client = self.client.clone();
        let state = self.state.clone();
        let delegate = self.delegate.clone();
        let session_verification_controller = self.session_verification_controller.clone();
        RUNTIME.spawn(async move {
            let mut filter = FilterDefinition::default();
            let mut room_filter = RoomFilter::default();
            let mut event_filter = RoomEventFilter::default();
            let mut timeline_filter = RoomEventFilter::default();

            event_filter.lazy_load_options =
                LazyLoadOptions::Enabled { include_redundant_members: false };
            room_filter.state = event_filter;
            filter.room = room_filter;

            timeline_filter.limit = timeline_limit.map(|limit| limit.into());
            filter.room.timeline = timeline_filter;

            let filter_id = client.get_or_upload_filter("sync", filter).await.unwrap();

            let sync_settings = SyncSettings::new().filter(Filter::FilterId(&filter_id));

            client
                .sync_with_callback(sync_settings, |result| async {
                    if let Ok(sync_response) = result {
                        if !state.read().unwrap().has_first_synced {
                            state.write().unwrap().has_first_synced = true;
                        }
    
                        if state.read().unwrap().should_stop_syncing {
                            state.write().unwrap().is_syncing = false;
                            return LoopCtrl::Break;
                        } else if !state.read().unwrap().is_syncing {
                            state.write().unwrap().is_syncing = true;
                        }
    
                        if let Some(delegate) = &*delegate.read().unwrap() {
                            delegate.did_receive_sync_update()
                        }
    
                        if let Some(session_verification_controller) =
                            &*session_verification_controller.read().await
                        {
                            session_verification_controller
                                .process_to_device_messages(sync_response.to_device)
                                .await;
                        }
    
                        LoopCtrl::Continue
                    } else {
                        let mut control = LoopCtrl::Continue;
                        if let Err(Error::Http(HttpError::Api(FromHttpResponseError::Server(ServerError::Known(RumaApiError::ClientApi(error)))))) = &result {
                            if matches!(error.kind, ErrorKind::UnknownToken { .. }) {
                                let is_soft_logout = match error.kind {
                                    ErrorKind::UnknownToken { soft_logout } => soft_logout,
                                    _ => unreachable!()
                                };

                                state.write().unwrap().is_soft_logout = is_soft_logout;
        
                                if let Some(delegate) = &*delegate.read().unwrap() {
                                    delegate.did_update_restore_token();
                                    delegate.did_receive_auth_error(is_soft_logout);
                                }

                                control = LoopCtrl::Break
                            }
                        }
                        control
                    }
                    
                })
                .await;
        });
    }

<<<<<<< HEAD
    /// Indication whether we've received a first sync response since
    /// establishing the client (in memory)
    pub fn has_first_synced(&self) -> bool {
        self.state.read().unwrap().has_first_synced
    }

    /// Indication whether we are currently syncing
    pub fn is_syncing(&self) -> bool {
        self.state.read().unwrap().has_first_synced
    }

    /// Flag indicating whether the session is in soft logout mode
    pub fn is_soft_logout(&self) -> bool {
        self.state.read().unwrap().is_soft_logout
    }

    /// Is this a guest account?
    pub fn is_guest(&self) -> bool {
        self.state.read().unwrap().is_guest
    }

=======
>>>>>>> 831e802d
    pub fn restore_token(&self) -> anyhow::Result<String> {
        RUNTIME.block_on(async move {
            let session = self.client.session().expect("Missing session");
            let homeurl = self.client.homeserver().await.into();
            Ok(serde_json::to_string(&RestoreToken {
                session,
                homeurl,
                is_guest: self.state.read().unwrap().is_guest,
                is_soft_logout: self.state.read().unwrap().is_soft_logout,
            })?)
        })
    }

    pub fn user_id(&self) -> anyhow::Result<String> {
        let user_id = self.client.user_id().expect("No User ID found");
        Ok(user_id.to_string())
    }

    pub fn display_name(&self) -> anyhow::Result<String> {
        let l = self.client.clone();
        RUNTIME.block_on(async move {
            let display_name = l.account().get_display_name().await?.expect("No User ID found");
            Ok(display_name)
        })
    }

    pub fn avatar_url(&self) -> anyhow::Result<String> {
        let l = self.client.clone();
        RUNTIME.block_on(async move {
            let avatar_url = l.account().get_avatar_url().await?.expect("No User ID found");
            Ok(avatar_url.to_string())
        })
    }

    pub fn device_id(&self) -> anyhow::Result<String> {
        let device_id = self.client.device_id().expect("No Device ID found");
        Ok(device_id.to_string())
    }

    /// Get the content of the event of the given type out of the account data
    /// store.
    ///
    /// It will be returned as a JSON string.
    pub fn account_data(&self, event_type: String) -> anyhow::Result<Option<String>> {
        RUNTIME.block_on(async move {
            let event = self.client.account().account_data_raw(event_type.into()).await?;
            Ok(event.map(|e| e.json().get().to_owned()))
        })
    }

    /// Set the given account data content for the given event type.
    ///
    /// It should be supplied as a JSON string.
    pub fn set_account_data(&self, event_type: String, content: String) -> anyhow::Result<()> {
        RUNTIME.block_on(async move {
            let raw_content = Raw::from_json_string(content)?;
            self.client.account().set_account_data_raw(event_type.into(), raw_content).await?;
            Ok(())
        })
    }

    pub fn get_media_content(&self, media_source: Arc<MediaSource>) -> anyhow::Result<Vec<u8>> {
        let l = self.client.clone();
        let source = (*media_source).clone();

        RUNTIME.block_on(async move {
            Ok(l.media()
                .get_media_content(&MediaRequest { source, format: MediaFormat::File }, true)
                .await?)
        })
    }

    pub fn get_session_verification_controller(
        &self,
    ) -> anyhow::Result<Arc<SessionVerificationController>> {
        RUNTIME.block_on(async move {
            if let Some(session_verification_controller) =
                &*self.session_verification_controller.read().await
            {
                return Ok(Arc::new(session_verification_controller.clone()));
            }

            let user_id = self.client.user_id().expect("Failed retrieving current user_id");
            let user_identity = self
                .client
                .encryption()
                .get_user_identity(user_id)
                .await?
                .expect("Failed retrieving user identity");

            let session_verification_controller = SessionVerificationController::new(user_identity);

            *self.session_verification_controller.write().await =
                Some(session_verification_controller.clone());

            Ok(Arc::new(session_verification_controller))
        })
    }

    /// Log out the current user
    pub fn logout(&self) -> anyhow::Result<()> {
        RUNTIME.block_on(async move {
            _ = self.client.logout().await;
            Ok(())
        })
    }
}

#[uniffi::export]
impl Client {
    /// The homeserver this client is configured to use.
    pub fn homeserver(&self) -> String {
        RUNTIME.block_on(async move { self.async_homeserver().await })
    }

    /// Indication whether we've received a first sync response since
    /// establishing the client (in memory)
    pub fn has_first_synced(&self) -> bool {
        self.state.read().unwrap().has_first_synced
    }

    /// Indication whether we are currently syncing
    pub fn is_syncing(&self) -> bool {
        self.state.read().unwrap().has_first_synced
    }

    /// Is this a guest account?
    pub fn is_guest(&self) -> bool {
        self.state.read().unwrap().is_guest
    }

    pub fn rooms(&self) -> Vec<Arc<Room>> {
        self.client.rooms().into_iter().map(|room| Arc::new(Room::new(room))).collect()
    }
}

#[uniffi::export]
fn gen_transaction_id() -> String {
    TransactionId::new().to_string()
}<|MERGE_RESOLUTION|>--- conflicted
+++ resolved
@@ -195,30 +195,6 @@
         });
     }
 
-<<<<<<< HEAD
-    /// Indication whether we've received a first sync response since
-    /// establishing the client (in memory)
-    pub fn has_first_synced(&self) -> bool {
-        self.state.read().unwrap().has_first_synced
-    }
-
-    /// Indication whether we are currently syncing
-    pub fn is_syncing(&self) -> bool {
-        self.state.read().unwrap().has_first_synced
-    }
-
-    /// Flag indicating whether the session is in soft logout mode
-    pub fn is_soft_logout(&self) -> bool {
-        self.state.read().unwrap().is_soft_logout
-    }
-
-    /// Is this a guest account?
-    pub fn is_guest(&self) -> bool {
-        self.state.read().unwrap().is_guest
-    }
-
-=======
->>>>>>> 831e802d
     pub fn restore_token(&self) -> anyhow::Result<String> {
         RUNTIME.block_on(async move {
             let session = self.client.session().expect("Missing session");
@@ -350,6 +326,11 @@
         self.state.read().unwrap().is_guest
     }
 
+    /// Flag indicating whether the session is in soft logout mode
+    pub fn is_soft_logout(&self) -> bool {
+        self.state.read().unwrap().is_soft_logout
+    }
+
     pub fn rooms(&self) -> Vec<Arc<Room>> {
         self.client.rooms().into_iter().map(|room| Arc::new(Room::new(room))).collect()
     }
