use std::sync::{Arc, RwLock};

use anyhow::{anyhow, Context};
use matrix_sdk::{
    config::SyncSettings,
    media::{MediaFormat, MediaRequest, MediaThumbnailSize},
    ruma::{
        api::{
            self,
            client::{
                account::whoami,
                error::ErrorKind,
                filter::{FilterDefinition, LazyLoadOptions, RoomEventFilter, RoomFilter},
                media::get_content_thumbnail::v3::Method,
                push::set_pusher::v3::PusherInit,
                session::get_login_types,
                sync::sync_events::v3::Filter,
            },
        },
        events::{room::MediaSource, AnyToDeviceEvent},
        push::PusherData,
        serde::Raw,
        TransactionId, UInt,
    },
    Client as MatrixClient, Error, LoopCtrl,
};
<<<<<<< HEAD
use serde_json::Value;
=======
use tokio::sync::broadcast;
use tracing::{debug, warn};
>>>>>>> bdb9d274

use super::{
    room::Room, session_verification::SessionVerificationController, ClientState, RUNTIME,
};
use crate::client;

#[derive(Clone)]
pub enum PusherKind {
    Http,
    Email,
}

impl PusherKind {
    pub fn convert(&self) -> api::client::push::PusherKind {
        use api::client::push::PusherKind as PK;
        match self {
            client::PusherKind::Http => PK::Http,
            client::PusherKind::Email => PK::Email,
        }
    }
}

#[derive(Clone)]
pub enum PushFormat {
    EventIdOnly,
}

impl PushFormat {
    pub fn convert(&self) -> matrix_sdk::ruma::push::PushFormat {
        use matrix_sdk::ruma::push::PushFormat as PF;
        match self {
            client::PushFormat::EventIdOnly => PF::EventIdOnly,
        }
    }
}

impl std::ops::Deref for Client {
    type Target = MatrixClient;
    fn deref(&self) -> &MatrixClient {
        &self.client
    }
}

pub trait ClientDelegate: Sync + Send {
    fn did_receive_sync_update(&self);
    fn did_receive_auth_error(&self, is_soft_logout: bool);
    fn did_update_restore_token(&self);
}

#[derive(Clone)]
pub struct Client {
    pub(crate) client: MatrixClient,
    state: Arc<RwLock<ClientState>>,
    delegate: Arc<RwLock<Option<Box<dyn ClientDelegate>>>>,
    session_verification_controller:
        Arc<matrix_sdk::locks::RwLock<Option<SessionVerificationController>>>,
    /// The sliding sync proxy that the client is configured to use by default.
    /// If this value is `Some`, it will be automatically added to the builder
    /// when calling `sliding_sync()`.
    pub(crate) sliding_sync_proxy: Arc<RwLock<Option<String>>>,
    pub(crate) sliding_sync_reset_broadcast_tx: broadcast::Sender<()>,
}

impl Client {
    pub fn new(client: MatrixClient, state: ClientState) -> Self {
        let session_verification_controller: Arc<
            matrix_sdk::locks::RwLock<Option<SessionVerificationController>>,
        > = Default::default();
        let ctrl = session_verification_controller.clone();

        client.add_event_handler(move |ev: AnyToDeviceEvent| {
            let ctrl = ctrl.clone();
            async move {
                if let Some(session_verification_controller) = &*ctrl.clone().read().await {
                    session_verification_controller.process_to_device_message(ev).await;
                } else {
                    debug!("received to-device message, but verification controller isn't ready");
                }
            }
        });

        let (sliding_sync_reset_broadcast_tx, _) = broadcast::channel(1);

        Client {
            client,
            state: Arc::new(RwLock::new(state)),
            delegate: Arc::new(RwLock::new(None)),
            session_verification_controller,
            sliding_sync_proxy: Arc::new(RwLock::new(None)),
            sliding_sync_reset_broadcast_tx,
        }
    }

    /// Login using a username and password.
    pub fn login(
        &self,
        username: String,
        password: String,
        initial_device_name: Option<String>,
        device_id: Option<String>,
    ) -> anyhow::Result<()> {
        RUNTIME.block_on(async move {
            let mut builder = self.client.login_username(&username, &password);
            if let Some(initial_device_name) = initial_device_name.as_ref() {
                builder = builder.initial_device_display_name(initial_device_name);
            }
            if let Some(device_id) = device_id.as_ref() {
                builder = builder.device_id(device_id);
            }
            builder.send().await?;
            Ok(())
        })
    }

    /// Restores the client from a `Session`.
    pub fn restore_session(&self, session: Session) -> anyhow::Result<()> {
        let Session {
            access_token,
            refresh_token,
            user_id,
            device_id,
            homeserver_url: _,
            is_soft_logout,
            sliding_sync_proxy,
        } = session;

        // update the client state
        self.state.write().unwrap().is_soft_logout = is_soft_logout;
        *self.sliding_sync_proxy.write().unwrap() = sliding_sync_proxy;

        let session = matrix_sdk::Session {
            access_token,
            refresh_token,
            user_id: user_id.try_into()?,
            device_id: device_id.into(),
        };
        self.restore_session_inner(session)
    }

    /// Restores the client from a `matrix_sdk::Session`.
    pub(crate) fn restore_session_inner(&self, session: matrix_sdk::Session) -> anyhow::Result<()> {
        RUNTIME.block_on(async move {
            self.client.restore_session(session).await?;
            Ok(())
        })
    }

    pub fn set_delegate(&self, delegate: Option<Box<dyn ClientDelegate>>) {
        *self.delegate.write().unwrap() = delegate;
    }

    pub async fn async_homeserver(&self) -> String {
        self.client.homeserver().await.to_string()
    }

    /// The OIDC Provider that is trusted by the homeserver. `None` when
    /// not configured.
    pub async fn authentication_issuer(&self) -> Option<String> {
        self.client.authentication_issuer().await.map(|server| server.to_string())
    }

    /// The sliding sync proxy that is trusted by the homeserver. `None` when
    /// not configured.
    pub fn discovered_sliding_sync_proxy(&self) -> Option<String> {
        RUNTIME.block_on(async move {
            self.client.sliding_sync_proxy().await.map(|server| server.to_string())
        })
    }

    pub(crate) fn set_sliding_sync_proxy(&self, sliding_sync_proxy: Option<String>) {
        *self.sliding_sync_proxy.write().unwrap() = sliding_sync_proxy;
    }

    /// Whether or not the client's homeserver supports the password login flow.
    pub async fn supports_password_login(&self) -> anyhow::Result<bool> {
        let login_types = self.client.get_login_types().await?;
        let supports_password = login_types
            .flows
            .iter()
            .any(|login_type| matches!(login_type, get_login_types::v3::LoginType::Password(_)));
        Ok(supports_password)
    }

    /// Gets information about the owner of a given access token.
    pub fn whoami(&self) -> anyhow::Result<whoami::v3::Response> {
        RUNTIME
            .block_on(async move { self.client.whoami().await.map_err(|e| anyhow!(e.to_string())) })
    }

    pub fn session(&self) -> anyhow::Result<Session> {
        RUNTIME.block_on(async move {
            let matrix_sdk::Session { access_token, refresh_token, user_id, device_id } =
                self.client.session().context("Missing session")?;
            let homeserver_url = self.client.homeserver().await.into();
            let state = self.state.read().unwrap();
            let is_soft_logout = state.is_soft_logout;
            let sliding_sync_proxy = self.sliding_sync_proxy.read().unwrap().clone();

            Ok(Session {
                access_token,
                refresh_token,
                user_id: user_id.to_string(),
                device_id: device_id.to_string(),
                homeserver_url,
                is_soft_logout,
                sliding_sync_proxy,
            })
        })
    }

    pub fn user_id(&self) -> anyhow::Result<String> {
        let user_id = self.client.user_id().context("No User ID found")?;
        Ok(user_id.to_string())
    }

    pub fn display_name(&self) -> anyhow::Result<String> {
        let l = self.client.clone();
        RUNTIME.block_on(async move {
            let display_name = l.account().get_display_name().await?.context("No User ID found")?;
            Ok(display_name)
        })
    }

    pub fn set_display_name(&self, name: String) -> anyhow::Result<()> {
        let client = self.client.clone();
        RUNTIME.block_on(async move {
            client
                .account()
                .set_display_name(Some(name.as_str()))
                .await
                .context("Unable to set display name")
        })
    }

    pub fn avatar_url(&self) -> anyhow::Result<String> {
        let l = self.client.clone();
        RUNTIME.block_on(async move {
            let avatar_url = l.account().get_avatar_url().await?.context("No User ID found")?;
            Ok(avatar_url.to_string())
        })
    }

    pub fn device_id(&self) -> anyhow::Result<String> {
        let device_id = self.client.device_id().context("No Device ID found")?;
        Ok(device_id.to_string())
    }

    /// Get the content of the event of the given type out of the account data
    /// store.
    ///
    /// It will be returned as a JSON string.
    pub fn account_data(&self, event_type: String) -> anyhow::Result<Option<String>> {
        RUNTIME.block_on(async move {
            let event = self.client.account().account_data_raw(event_type.into()).await?;
            Ok(event.map(|e| e.json().get().to_owned()))
        })
    }

    /// Set the given account data content for the given event type.
    ///
    /// It should be supplied as a JSON string.
    pub fn set_account_data(&self, event_type: String, content: String) -> anyhow::Result<()> {
        RUNTIME.block_on(async move {
            let raw_content = Raw::from_json_string(content)?;
            self.client.account().set_account_data_raw(event_type.into(), raw_content).await?;
            Ok(())
        })
    }

    pub fn upload_media(&self, mime_type: String, data: Vec<u8>) -> anyhow::Result<String> {
        let l = self.client.clone();

        RUNTIME.block_on(async move {
            let mime_type: mime::Mime = mime_type.parse()?;
            let response = l.media().upload(&mime_type, data).await?;
            Ok(String::from(response.content_uri))
        })
    }

    pub fn get_media_content(&self, media_source: Arc<MediaSource>) -> anyhow::Result<Vec<u8>> {
        let l = self.client.clone();
        let source = (*media_source).clone();

        RUNTIME.block_on(async move {
            Ok(l.media()
                .get_media_content(&MediaRequest { source, format: MediaFormat::File }, true)
                .await?)
        })
    }

    pub fn get_media_thumbnail(
        &self,
        media_source: Arc<MediaSource>,
        width: u64,
        height: u64,
    ) -> anyhow::Result<Vec<u8>> {
        let l = self.client.clone();
        let source = (*media_source).clone();

        RUNTIME.block_on(async move {
            Ok(l.media()
                .get_media_content(
                    &MediaRequest {
                        source,
                        format: MediaFormat::Thumbnail(MediaThumbnailSize {
                            method: Method::Scale,
                            width: UInt::new(width).unwrap(),
                            height: UInt::new(height).unwrap(),
                        }),
                    },
                    true,
                )
                .await?)
        })
    }

    pub fn get_session_verification_controller(
        &self,
    ) -> anyhow::Result<Arc<SessionVerificationController>> {
        RUNTIME.block_on(async move {
            if let Some(session_verification_controller) =
                &*self.session_verification_controller.read().await
            {
                return Ok(Arc::new(session_verification_controller.clone()));
            }
            let user_id = self.client.user_id().context("Failed retrieving current user_id")?;
            let user_identity = self
                .client
                .encryption()
                .get_user_identity(user_id)
                .await?
                .context("Failed retrieving user identity")?;

            let session_verification_controller =
                SessionVerificationController::new(self.client.encryption(), user_identity);

            *self.session_verification_controller.write().await =
                Some(session_verification_controller.clone());

            Ok(Arc::new(session_verification_controller))
        })
    }

    /// Log out the current user
    pub fn logout(&self) -> anyhow::Result<()> {
        RUNTIME.block_on(async move {
            match self.client.logout().await {
                Ok(_) => Ok(()),
                Err(error) => Err(anyhow!(error.to_string())),
            }
        })
    }

    /// Process a sync error and return loop control accordingly
    pub(crate) fn process_sync_error(&self, sync_error: Error) -> LoopCtrl {
        let client_api_error_kind = sync_error.client_api_error_kind();
        match client_api_error_kind {
            Some(ErrorKind::UnknownToken { soft_logout }) => {
                self.state.write().unwrap().is_soft_logout = *soft_logout;
                if let Some(delegate) = &*self.delegate.read().unwrap() {
                    delegate.did_update_restore_token();
                    delegate.did_receive_auth_error(*soft_logout);
                }
                LoopCtrl::Break
            }
            Some(ErrorKind::UnknownPos) => {
                let _ = self.sliding_sync_reset_broadcast_tx.send(());
                LoopCtrl::Continue
            }
            _ => {
                warn!("Ignoring sync error: {sync_error:?}");
                LoopCtrl::Continue
            }
        }
    }

    /// Registers a pusher with given parameters
    pub fn set_pusher(
        &self,
        pushkey: String,
        kind: Option<PusherKind>,
        app_id: String,
        app_display_name: String,
        device_display_name: String,
        profile_tag: Option<String>,
        lang: String,
        url: Option<String>,
        format: Option<PushFormat>,
        default_payload: Option<String>,
    ) -> anyhow::Result<()> {
        RUNTIME.block_on(async move {
            let mut pusher_data = PusherData::new();
            pusher_data.url = url;
            pusher_data.format = match format {
                Some(fmt) => Some(fmt.convert()),
                _ => None,
            };
            pusher_data.default_payload = match default_payload {
                Some(json) => serde_json::from_str(&json)?,
                _ => Value::Null,
            };

            let pusher_init = PusherInit {
                pushkey: pushkey,
                kind: match kind {
                    Some(knd) => Some(knd.convert()),
                    None => None,
                },
                app_id: app_id,
                app_display_name: app_display_name,
                device_display_name: device_display_name,
                profile_tag: profile_tag,
                lang: lang,
                data: pusher_data,
            };
            match self.client.set_pusher(pusher_init.into()).await {
                Ok(_) => Ok(()),
                Err(error) => Err(anyhow!(error.to_string())),
            }
        })
    }
}

#[uniffi::export]
impl Client {
    /// The homeserver this client is configured to use.
    pub fn homeserver(&self) -> String {
        RUNTIME.block_on(async move { self.async_homeserver().await })
    }

    /// Indication whether we've received a first sync response since
    /// establishing the client (in memory)
    pub fn has_first_synced(&self) -> bool {
        self.state.read().unwrap().has_first_synced
    }

    /// Indication whether we are currently syncing
    pub fn is_syncing(&self) -> bool {
        self.state.read().unwrap().is_syncing
    }

    /// Flag indicating whether the session is in soft logout mode
    pub fn is_soft_logout(&self) -> bool {
        self.state.read().unwrap().is_soft_logout
    }

    pub fn rooms(&self) -> Vec<Arc<Room>> {
        self.client.rooms().into_iter().map(|room| Arc::new(Room::new(room))).collect()
    }

    pub fn start_sync(&self, timeline_limit: Option<u16>) {
        let client = self.client.clone();
        let state = self.state.clone();
        let delegate = self.delegate.clone();
        let local_self = self.clone();
        RUNTIME.spawn(async move {
            let mut filter = FilterDefinition::default();
            let mut room_filter = RoomFilter::default();
            let mut event_filter = RoomEventFilter::default();
            let mut timeline_filter = RoomEventFilter::default();

            event_filter.lazy_load_options =
                LazyLoadOptions::Enabled { include_redundant_members: false };
            room_filter.state = event_filter;
            filter.room = room_filter;

            timeline_filter.limit = timeline_limit.map(|limit| limit.into());
            filter.room.timeline = timeline_filter;

            let filter_id = client.get_or_upload_filter("sync", filter).await.unwrap();

            let sync_settings = SyncSettings::new().filter(Filter::FilterId(filter_id));

            client
                .sync_with_result_callback(sync_settings, |result| async {
                    Ok(if result.is_ok() {
                        if !state.read().unwrap().has_first_synced {
                            state.write().unwrap().has_first_synced = true;
                        }

                        if state.read().unwrap().should_stop_syncing {
                            state.write().unwrap().is_syncing = false;
                            return Ok(LoopCtrl::Break);
                        } else if !state.read().unwrap().is_syncing {
                            state.write().unwrap().is_syncing = true;
                        }

                        if let Some(delegate) = &*delegate.read().unwrap() {
                            delegate.did_receive_sync_update()
                        }

                        LoopCtrl::Continue
                    } else {
                        local_self.process_sync_error(result.err().unwrap())
                    })
                })
                .await
                .unwrap();
        });
    }
}

pub struct Session {
    // Same fields as the Session type in matrix-sdk, just simpler types
    /// The access token used for this session.
    pub access_token: String,
    /// The token used for [refreshing the access token], if any.
    ///
    /// [refreshing the access token]: https://spec.matrix.org/v1.3/client-server-api/#refreshing-access-tokens
    pub refresh_token: Option<String>,
    /// The user the access token was issued for.
    pub user_id: String,
    /// The ID of the client device.
    pub device_id: String,

    // FFI-only fields (for now)
    pub homeserver_url: String,
    pub is_soft_logout: bool,
    pub sliding_sync_proxy: Option<String>,
}

#[uniffi::export]
fn gen_transaction_id() -> String {
    TransactionId::new().to_string()
}<|MERGE_RESOLUTION|>--- conflicted
+++ resolved
@@ -24,12 +24,9 @@
     },
     Client as MatrixClient, Error, LoopCtrl,
 };
-<<<<<<< HEAD
-use serde_json::Value;
-=======
 use tokio::sync::broadcast;
 use tracing::{debug, warn};
->>>>>>> bdb9d274
+use serde_json::Value;
 
 use super::{
     room::Room, session_verification::SessionVerificationController, ClientState, RUNTIME,
