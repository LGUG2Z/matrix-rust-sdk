--- conflicted
+++ resolved
@@ -44,12 +44,7 @@
 features = ["sync", "fs"]
 
 [dev-dependencies]
-<<<<<<< HEAD
-matrix-sdk-test = { version = "0.1.0", path = "../matrix_sdk_test" }
-=======
-futures = "0.3.8"
 matrix-sdk-test = { version = "0.2.0", path = "../matrix_sdk_test" }
->>>>>>> 4f2cad8f
 http = "0.2.2"
 tracing-subscriber = "0.2.15"
 tempfile = "3.1.0"
