// Copyright 2022 The Matrix.org Foundation C.I.C.
//
// Licensed under the Apache License, Version 2.0 (the "License");
// you may not use this file except in compliance with the License.
// You may obtain a copy of the License at
//
//     http://www.apache.org/licenses/LICENSE-2.0
//
// Unless required by applicable law or agreed to in writing, software
// distributed under the License is distributed on an "AS IS" BASIS,
// WITHOUT WARRANTIES OR CONDITIONS OF ANY KIND, either express or implied.
// See the License for the specific language governing permissions and
// limitations under the License.

//! A high-level view into a room's contents.
//!
//! See [`Timeline`] for details.

use std::{pin::Pin, sync::Arc, task::Poll};

use eyeball_im::{VectorDiff, VectorSubscriber};
use futures_core::Stream;
use im::Vector;
use matrix_sdk_base::locks::Mutex;
use pin_project_lite::pin_project;
use ruma::{
    assign, events::AnyMessageLikeEventContent, EventId, MilliSecondsSinceUnixEpoch, TransactionId,
};
use thiserror::Error;
use tracing::{error, instrument, warn};

use super::Joined;
use crate::{
    event_handler::EventHandlerHandle,
    room::{self, MessagesOptions},
    Client, Result,
};

mod builder;
mod event_handler;
mod event_item;
mod inner;
mod pagination;
mod read_receipts;
#[cfg(test)]
mod tests;
#[cfg(feature = "e2e-encryption")]
mod to_device;
mod virtual_item;

pub(crate) use self::builder::TimelineBuilder;
use self::inner::{TimelineInner, TimelineInnerState};
pub use self::{
    event_item::{
<<<<<<< HEAD
        BundledReactions, EventTimelineItem, Message, PaginationOutcome, ReactionDetails,
        TimelineDetails, TimelineItemContent, TimelineKey,
=======
        AnyOtherFullStateEventContent, BundledReactions, EncryptedMessage, EventSendState,
        EventTimelineItem, InReplyToDetails, LocalEventTimelineItem, MemberProfileChange,
        MembershipChange, Message, OtherState, Profile, ReactionGroup, RemoteEventTimelineItem,
        RepliedToEvent, RoomMembershipChange, Sticker, TimelineDetails, TimelineItemContent,
>>>>>>> bdb9d274
    },
    pagination::{PaginationOptions, PaginationOutcome},
    virtual_item::VirtualTimelineItem,
};

/// A high-level view into a regular¹ room's contents.
///
/// ¹ This type is meant to be used in the context of rooms without a
/// `room_type`, that is rooms that are primarily used to exchange text
/// messages.
#[derive(Debug)]
pub struct Timeline {
    inner: Arc<TimelineInner<room::Common>>,
    start_token: Mutex<Option<String>>,
    _end_token: Mutex<Option<String>>,
    event_handler_handles: Arc<TimelineEventHandlerHandles>,
}

impl Timeline {
    pub(crate) fn builder(room: &room::Common) -> TimelineBuilder {
        TimelineBuilder::new(room)
    }

    fn room(&self) -> &room::Common {
        self.inner.room()
    }

    /// Clear all timeline items, and reset pagination parameters.
    #[cfg(feature = "experimental-sliding-sync")]
    pub async fn clear(&self) {
        let mut start_lock = self.start_token.lock().await;
        let mut end_lock = self._end_token.lock().await;

        *start_lock = None;
        *end_lock = None;

        self.inner.clear().await;
    }

    /// Add more events to the start of the timeline.
    #[instrument(skip_all, fields(initial_pagination_size, room_id = ?self.room().room_id()))]
    pub async fn paginate_backwards(&self, mut opts: PaginationOptions<'_>) -> Result<()> {
        let mut start_lock = self.start_token.lock().await;
        if start_lock.is_none()
            && self.inner.items().await.front().map_or(false, |item| item.is_timeline_start())
        {
            warn!("Start of timeline reached, ignoring backwards-pagination request");
            return Ok(());
        }

        self.inner.add_loading_indicator().await;

        let mut from = start_lock.clone();
        let mut outcome = PaginationOutcome::new();

        while let Some(limit) = opts.next_event_limit(outcome) {
            let messages = self
                .room()
                .messages(assign!(MessagesOptions::backward(), {
                    from,
                    limit: limit.into(),
                }))
                .await?;

            let process_events_result = async {
                outcome.events_received = messages.chunk.len().try_into().ok()?;
                outcome.total_events_received =
                    outcome.total_events_received.checked_add(outcome.events_received)?;
                outcome.items_added = 0;
                outcome.items_updated = 0;

                for room_ev in messages.chunk {
                    let res = self.inner.handle_back_paginated_event(room_ev).await;
                    outcome.items_added = outcome.items_added.checked_add(res.item_added as u16)?;
                    outcome.items_updated = outcome.items_updated.checked_add(res.items_updated)?;
                }

                outcome.total_items_added =
                    outcome.total_items_added.checked_add(outcome.items_added)?;
                outcome.total_items_updated =
                    outcome.total_items_updated.checked_add(outcome.items_updated)?;

                Some(())
            }
            .await;

            from = messages.end;

            if from.is_none() {
                break;
            }

            if process_events_result.is_none() {
                error!("Received an excessive number of events, ending pagination (u16 overflow)");
                break;
            }
        }

        self.inner.remove_loading_indicator(from.is_some()).await;
        *start_lock = from;

        Ok(())
    }

    /// Retry decryption of previously un-decryptable events given a list of
    /// session IDs whose keys have been imported.
    ///
    /// # Example
    ///
    /// ```no_run
    /// # use std::{path::PathBuf, time::Duration};
    /// # use matrix_sdk::{
    /// #     Client, config::SyncSettings,
    /// #     room::timeline::Timeline, ruma::room_id,
    /// # };
    /// # async {
    /// # let mut client: Client = todo!();
    /// # let room_id = ruma::room_id!("!example:example.org");
    /// # let timeline: Timeline = todo!();
    /// let path = PathBuf::from("/home/example/e2e-keys.txt");
    /// let result =
    ///     client.encryption().import_room_keys(path, "secret-passphrase").await?;
    ///
    /// // Given a timeline for a specific room_id
    /// if let Some(keys_for_users) = result.keys.get(room_id) {
    ///     let session_ids = keys_for_users.values().flatten();
    ///     timeline.retry_decryption(session_ids).await;
    /// }
    /// # anyhow::Ok(()) };
    /// ```
    #[cfg(feature = "e2e-encryption")]
    pub async fn retry_decryption<'a, S: AsRef<str> + 'a>(
        &'a self,
        session_ids: impl IntoIterator<Item = &'a S>,
    ) {
        self.inner
            .retry_event_decryption(
                self.room().room_id(),
                self.room().client.olm_machine().expect("Olm machine wasn't started"),
                Some(session_ids.into_iter().map(AsRef::as_ref).collect()),
            )
            .await;
    }

    #[cfg(feature = "e2e-encryption")]
    async fn retry_decryption_for_all_events(&self) {
        self.inner
            .retry_event_decryption(
                self.room().room_id(),
                self.room().client.olm_machine().expect("Olm machine wasn't started"),
                None,
            )
            .await;
    }

    /// Get the current list of timeline items. Do not use this in production!
    #[cfg(feature = "testing")]
    pub async fn items(&self) -> Vector<Arc<TimelineItem>> {
        self.inner.items().await
    }

    /// Get the latest of the timeline's event items.
    pub async fn latest_event(&self) -> Option<EventTimelineItem> {
        self.inner.items().await.last()?.as_event().cloned()
    }

    /// Get the current timeline items, and a stream of changes.
    ///
    /// You can poll this stream to receive updates. See
    /// [`futures_util::StreamExt`] for a high-level API on top of [`Stream`].
    pub async fn subscribe(
        &self,
    ) -> (Vector<Arc<TimelineItem>>, impl Stream<Item = VectorDiff<Arc<TimelineItem>>>) {
        let (items, stream) = self.inner.subscribe().await;
        let stream = TimelineStream::new(stream, self.event_handler_handles.clone());
        (items, stream)
    }

    /// Send a message to the room, and add it to the timeline as a local echo.
    ///
    /// For simplicity, this method doesn't currently allow custom message
    /// types.
    ///
    /// If the encryption feature is enabled, this method will transparently
    /// encrypt the room message if the room is encrypted.
    ///
    /// If sending the message fails, the local echo item will change its
    /// `send_state` to [`EventSendState::SendingFailed`].
    ///
    /// # Arguments
    ///
    /// * `content` - The content of the message event.
    ///
    /// * `txn_id` - A locally-unique ID describing a message transaction with
    ///   the homeserver. Unless you're doing something special, you can pass in
    ///   `None` which will create a suitable one for you automatically.
    ///     * On the sending side, this field is used for re-trying earlier
    ///       failed transactions. Subsequent messages *must never* re-use an
    ///       earlier transaction ID.
    ///     * On the receiving side, the field is used for recognizing our own
    ///       messages when they arrive down the sync: the server includes the
    ///       ID in the [`MessageLikeUnsigned`] field `transaction_id` of the
    ///       corresponding [`SyncMessageLikeEvent`], but only for the *sending*
    ///       device. Other devices will not see it.
    ///
    /// [`MessageLikeUnsigned`]: ruma::events::MessageLikeUnsigned
    /// [`SyncMessageLikeEvent`]: ruma::events::SyncMessageLikeEvent
    #[instrument(skip(self, content), parent = &self.inner.room().client.root_span, fields(room_id = ?self.room().room_id()))]
    pub async fn send(&self, content: AnyMessageLikeEventContent, txn_id: Option<&TransactionId>) {
        let txn_id = txn_id.map_or_else(TransactionId::new, ToOwned::to_owned);
        self.inner.handle_local_event(txn_id.clone(), content.clone()).await;

        // If this room isn't actually in joined state, we'll get a server error.
        // Not ideal, but works for now.
        let room = Joined { inner: self.room().clone() };

        let response = room.send(content, Some(&txn_id)).await;

        let send_state = match response {
            Ok(response) => EventSendState::Sent { event_id: response.event_id },
            Err(error) => EventSendState::SendingFailed { error: Arc::new(error) },
        };
        self.inner.update_event_send_state(&txn_id, send_state).await;
    }

    /// Fetch unavailable details about the event with the given ID.
    ///
    /// This method only works for IDs of [`RemoteEventTimelineItem`]s, to
    /// prevent losing details when a local echo is replaced by its remote
    /// echo.
    ///
    /// This method tries to make all the requests it can. If an error is
    /// encountered for a given request, it is forwarded with the
    /// [`TimelineDetails::Error`] variant.
    ///
    /// # Arguments
    ///
    /// * `event_id` - The event ID of the event to fetch details for.
    ///
    /// # Errors
    ///
    /// Returns an error if the identifier doesn't match any event with a remote
    /// echo in the timeline, or if the event is removed from the timeline
    /// before all requests are handled.
    #[instrument(skip(self), fields(room_id = ?self.room().room_id()))]
    pub async fn fetch_event_details(&self, event_id: &EventId) -> Result<()> {
        self.inner.fetch_in_reply_to_details(event_id).await?;
        Ok(())
    }

    /// Fetch all member events for the room this timeline is displaying.
    ///
    /// If the full member list is not known, sender profiles are currently
    /// likely not going to be available. This will be fixed in the future.
    ///
    /// If fetching the members fails, any affected timeline items will have
    /// the `sender_profile` set to [`TimelineDetails::Error`].
    #[instrument(skip_all)]
    pub async fn fetch_members(&self) {
        self.inner.set_sender_profiles_pending().await;
        match self.room().ensure_members().await {
            Ok(_) => {
                self.inner.update_sender_profiles().await;
            }
            Err(e) => {
                self.inner.set_sender_profiles_error(Arc::new(e)).await;
            }
        }
    }
}

#[derive(Debug)]
struct TimelineEventHandlerHandles {
    client: Client,
    handles: Vec<EventHandlerHandle>,
}

impl Drop for TimelineEventHandlerHandles {
    fn drop(&mut self) {
        for handle in self.handles.drain(..) {
            self.client.remove_event_handler(handle);
        }
    }
}

pin_project! {
    struct TimelineStream {
        #[pin]
        inner: VectorSubscriber<Arc<TimelineItem>>,
        event_handler_handles: Arc<TimelineEventHandlerHandles>,
    }
}

impl TimelineStream {
    fn new(
        inner: VectorSubscriber<Arc<TimelineItem>>,
        event_handler_handles: Arc<TimelineEventHandlerHandles>,
    ) -> Self {
        Self { inner, event_handler_handles }
    }
}

impl Stream for TimelineStream {
    type Item = VectorDiff<Arc<TimelineItem>>;

    fn poll_next(
        self: Pin<&mut Self>,
        cx: &mut std::task::Context<'_>,
    ) -> Poll<Option<Self::Item>> {
        self.project().inner.poll_next(cx)
    }
}

/// A single entry in timeline.
#[derive(Clone, Debug)]
#[allow(clippy::large_enum_variant)]
pub enum TimelineItem {
    /// An event or aggregation of multiple events.
    Event(EventTimelineItem),
    /// An item that doesn't correspond to an event, for example the user's own
    /// read marker.
    Virtual(VirtualTimelineItem),
}

impl TimelineItem {
    /// Get the inner `EventTimelineItem`, if this is a `TimelineItem::Event`.
    pub fn as_event(&self) -> Option<&EventTimelineItem> {
        match self {
            Self::Event(v) => Some(v),
            _ => None,
        }
    }

    /// Get the inner `VirtualTimelineItem`, if this is a
    /// `TimelineItem::Virtual`.
    pub fn as_virtual(&self) -> Option<&VirtualTimelineItem> {
        match self {
            Self::Virtual(v) => Some(v),
            _ => None,
        }
    }

    /// Creates a new day divider from the given timestamp.
    fn day_divider(ts: MilliSecondsSinceUnixEpoch) -> Self {
        Self::Virtual(VirtualTimelineItem::DayDivider(ts))
    }

    fn read_marker() -> Self {
        Self::Virtual(VirtualTimelineItem::ReadMarker)
    }

    fn loading_indicator() -> Self {
        Self::Virtual(VirtualTimelineItem::LoadingIndicator)
    }

    fn timeline_start() -> Self {
        Self::Virtual(VirtualTimelineItem::TimelineStart)
    }

    fn is_virtual(&self) -> bool {
        matches!(self, Self::Virtual(_))
    }

    fn is_day_divider(&self) -> bool {
        matches!(self, Self::Virtual(VirtualTimelineItem::DayDivider(_)))
    }

    fn is_read_marker(&self) -> bool {
        matches!(self, Self::Virtual(VirtualTimelineItem::ReadMarker))
    }

    fn is_loading_indicator(&self) -> bool {
        matches!(self, Self::Virtual(VirtualTimelineItem::LoadingIndicator))
    }

    fn is_timeline_start(&self) -> bool {
        matches!(self, Self::Virtual(VirtualTimelineItem::TimelineStart))
    }
}

impl From<EventTimelineItem> for TimelineItem {
    fn from(item: EventTimelineItem) -> Self {
        Self::Event(item)
    }
}

impl From<VirtualTimelineItem> for TimelineItem {
    fn from(item: VirtualTimelineItem) -> Self {
        Self::Virtual(item)
    }
}

// FIXME: Put an upper bound on timeline size or add a separate map to look up
// the index of a timeline item by its key, to avoid large linear scans.
fn rfind_event_item(
    items: &Vector<Arc<TimelineItem>>,
    mut f: impl FnMut(&EventTimelineItem) -> bool,
) -> Option<(usize, &EventTimelineItem)> {
    items
        .iter()
        .enumerate()
        .filter_map(|(idx, item)| Some((idx, item.as_event()?)))
        .rfind(|(_, it)| f(it))
}

fn rfind_event_by_id<'a>(
    items: &'a Vector<Arc<TimelineItem>>,
    event_id: &EventId,
) -> Option<(usize, &'a EventTimelineItem)> {
    rfind_event_item(items, |it| it.event_id() == Some(event_id))
}

fn find_read_marker(items: &Vector<Arc<TimelineItem>>) -> Option<usize> {
    items.iter().rposition(|item| item.is_read_marker())
}

/// Errors specific to the timeline.
#[derive(Error, Debug)]
#[non_exhaustive]
pub enum Error {
    /// The requested event with a remote echo is not in the timeline.
    #[error("Event with remote echo not found in timeline")]
    RemoteEventNotInTimeline,

    /// The event is currently unsupported for this use case.
    #[error("Unsupported event")]
    UnsupportedEvent,
}<|MERGE_RESOLUTION|>--- conflicted
+++ resolved
@@ -52,15 +52,10 @@
 use self::inner::{TimelineInner, TimelineInnerState};
 pub use self::{
     event_item::{
-<<<<<<< HEAD
-        BundledReactions, EventTimelineItem, Message, PaginationOutcome, ReactionDetails,
-        TimelineDetails, TimelineItemContent, TimelineKey,
-=======
         AnyOtherFullStateEventContent, BundledReactions, EncryptedMessage, EventSendState,
         EventTimelineItem, InReplyToDetails, LocalEventTimelineItem, MemberProfileChange,
         MembershipChange, Message, OtherState, Profile, ReactionGroup, RemoteEventTimelineItem,
         RepliedToEvent, RoomMembershipChange, Sticker, TimelineDetails, TimelineItemContent,
->>>>>>> bdb9d274
     },
     pagination::{PaginationOptions, PaginationOutcome},
     virtual_item::VirtualTimelineItem,
