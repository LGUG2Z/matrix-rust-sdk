--- conflicted
+++ resolved
@@ -86,19 +86,12 @@
 pin-project-lite = "0.2.9"
 rand = { version = "0.8.5", optional = true }
 reqwest = { version = "0.11.10", default_features = false }
-<<<<<<< HEAD
-ruma = { workspace = true, features = ["compat", "rand", "unstable-msc2448", "unstable-msc2965", "unstable-pre-spec"] }
-serde = "1.0.136"
-serde_json = "1.0.79"
-thiserror = "1.0.30"
-tokio-stream = { version = "0.1.8", features = ["net"], optional = true }
-=======
 ruma = { workspace = true, features = ["compat", "rand", "unstable-msc2448", "unstable-msc2965"] }
 serde = { workspace = true }
 serde_html_form = { workspace = true }
 serde_json = { workspace = true }
 thiserror = { workspace = true }
->>>>>>> bdb9d274
+tokio-stream = { version = "0.1.8", features = ["net"], optional = true }
 tower = { version = "0.4.13", features = ["make"], optional = true }
 tracing = { workspace = true, features = ["attributes"] }
 url = "2.2.2"
