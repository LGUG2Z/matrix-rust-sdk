--- conflicted
+++ resolved
@@ -609,20 +609,17 @@
 ///
 /// # Encryption
 ///
-<<<<<<< HEAD
 /// 1. [Cryptographic devices of other users need to be
 /// discovered](#tracking-users)
 ///
 /// 2. [Secure channels between the devices need to be
 /// established](#establishing-end-to-end-encrypted-channels)
 ///
-/// 3. [A room key needs to be exchanged with the group](exchanging-room-keys)
+/// 3. [A room key needs to be exchanged with the group](#exchanging-room-keys)
 ///
 /// 4. [Individual messages need to be encrypted using the room
-/// key](encrypting-room-events)
-///
-/// TODO
-=======
+/// key](#encrypting-room-events)
+///
 /// In this section of the guide, we will focus on enabling the encryption of
 /// messages in our Matrix client library. Up until this point, we have been
 /// discussing the process of decrypting messages that have been encrypted by
@@ -636,7 +633,6 @@
 ///
 /// The process for enabling encryption in a two-device scenario is depicted in
 /// the following sequence diagram:
->>>>>>> f68e70e4
 ///
 /// ```mermaid
 /// sequenceDiagram
