// Copyright 2020 The Matrix.org Foundation C.I.C.
//
// Licensed under the Apache License, Version 2.0 (the "License");
// you may not use this file except in compliance with the License.
// You may obtain a copy of the License at
//
//     http://www.apache.org/licenses/LICENSE-2.0
//
// Unless required by applicable law or agreed to in writing, software
// distributed under the License is distributed on an "AS IS" BASIS,
// WITHOUT WARRANTIES OR CONDITIONS OF ANY KIND, either express or implied.
// See the License for the specific language governing permissions and
// limitations under the License.

// TODO
//
// handle the case where we can't create a session with a device. clearing our
// stale key share requests that we'll never be able to handle.
//
// If we don't trust the device store an object that remembers the request and
// let the users introspect that object.

use dashmap::{mapref::entry::Entry, DashMap, DashSet};
use serde::{Deserialize, Serialize};
use serde_json::value::to_raw_value;
use std::{collections::BTreeMap, sync::Arc};
use thiserror::Error;
use tracing::{error, info, trace, warn};

use matrix_sdk_common::{
    api::r0::to_device::DeviceIdOrAllDevices,
    events::{
        forwarded_room_key::ForwardedRoomKeyEventContent,
        room_key_request::{Action, RequestedKeyInfo, RoomKeyRequestEventContent},
        AnyToDeviceEvent, EventType, ToDeviceEvent,
    },
    identifiers::{DeviceId, DeviceIdBox, EventEncryptionAlgorithm, RoomId, UserId},
    uuid::Uuid,
    Raw,
};

use crate::{
    error::{OlmError, OlmResult},
    olm::{InboundGroupSession, OutboundGroupSession, Session},
    requests::{OutgoingRequest, ToDeviceRequest},
    store::{CryptoStoreError, Store},
    Device,
};

/// An error describing why a key share request won't be honored.
#[derive(Debug, Clone, Error, PartialEq)]
pub enum KeyshareDecision {
    /// The key request is from a device that we don't own, we're only sharing
    /// sessions that we know the requesting device already was supposed to get.
    #[error("can't find an active outbound group session")]
    MissingOutboundSession,
    /// The key request is from a device that we don't own and the device wasn't
    /// meant to receive the session in the original key share.
    #[error("outbound session wasn't shared with the requesting device")]
    OutboundSessionNotShared,
    /// The key request is from a device we own, yet we don't trust it.
    #[error("requesting device isn't trusted")]
    UntrustedDevice,
}

/// A queue where we store room key requests that we want to serve but the
/// device that requested the key doesn't share an Olm session with us.
#[derive(Debug, Clone)]
struct WaitQueue {
    requests_waiting_for_session:
        Arc<DashMap<(UserId, DeviceIdBox, String), ToDeviceEvent<RoomKeyRequestEventContent>>>,
    requests_ids_waiting: Arc<DashMap<(UserId, DeviceIdBox), DashSet<String>>>,
}

impl WaitQueue {
    fn new() -> Self {
        Self {
            requests_waiting_for_session: Arc::new(DashMap::new()),
            requests_ids_waiting: Arc::new(DashMap::new()),
        }
    }

    #[cfg(test)]
    fn is_empty(&self) -> bool {
        self.requests_ids_waiting.is_empty() && self.requests_waiting_for_session.is_empty()
    }

    fn insert(&self, device: &Device, event: &ToDeviceEvent<RoomKeyRequestEventContent>) {
        let key = (
            device.user_id().to_owned(),
            device.device_id().into(),
            event.content.request_id.to_owned(),
        );
        self.requests_waiting_for_session.insert(key, event.clone());

        let key = (device.user_id().to_owned(), device.device_id().into());
        self.requests_ids_waiting
            .entry(key)
            .or_insert_with(DashSet::new)
            .insert(event.content.request_id.clone());
    }

    fn remove(
        &self,
        user_id: &UserId,
        device_id: &DeviceId,
    ) -> Vec<(
        (UserId, DeviceIdBox, String),
        ToDeviceEvent<RoomKeyRequestEventContent>,
    )> {
        self.requests_ids_waiting
            .remove(&(user_id.to_owned(), device_id.into()))
            .map(|(_, request_ids)| {
                request_ids
                    .iter()
                    .filter_map(|id| {
                        let key = (user_id.to_owned(), device_id.into(), id.to_owned());
                        self.requests_waiting_for_session.remove(&key)
                    })
                    .collect()
            })
            .unwrap_or_default()
    }
}

#[derive(Debug, Clone)]
pub(crate) struct KeyRequestMachine {
    user_id: Arc<UserId>,
    device_id: Arc<DeviceIdBox>,
    store: Store,
    outbound_group_sessions: Arc<DashMap<RoomId, OutboundGroupSession>>,
    outgoing_to_device_requests: Arc<DashMap<Uuid, OutgoingRequest>>,
    incoming_key_requests:
        Arc<DashMap<(UserId, DeviceIdBox, String), ToDeviceEvent<RoomKeyRequestEventContent>>>,
    wait_queue: WaitQueue,
    users_for_key_claim: Arc<DashMap<UserId, DashSet<DeviceIdBox>>>,
}

#[derive(Debug, Serialize, Deserialize)]
struct OugoingKeyInfo {
    request_id: Uuid,
    info: RequestedKeyInfo,
    sent_out: bool,
}

trait Encode {
    fn encode(&self) -> String;
}

impl Encode for RequestedKeyInfo {
    fn encode(&self) -> String {
        format!(
            "{}|{}|{}|{}",
            self.sender_key, self.room_id, self.session_id, self.algorithm
        )
    }
}

impl Encode for ForwardedRoomKeyEventContent {
    fn encode(&self) -> String {
        format!(
            "{}|{}|{}|{}",
            self.sender_key, self.room_id, self.session_id, self.algorithm
        )
    }
}

fn wrap_key_request_content(
    recipient: UserId,
    id: Uuid,
    content: &RoomKeyRequestEventContent,
) -> Result<OutgoingRequest, serde_json::Error> {
    let mut messages = BTreeMap::new();

    messages
        .entry(recipient)
        .or_insert_with(BTreeMap::new)
        .insert(DeviceIdOrAllDevices::AllDevices, to_raw_value(content)?);

    Ok(OutgoingRequest {
        request_id: id,
        request: Arc::new(
            ToDeviceRequest {
                event_type: EventType::RoomKeyRequest,
                txn_id: id,
                messages,
            }
            .into(),
        ),
    })
}

impl KeyRequestMachine {
    pub fn new(
        user_id: Arc<UserId>,
        device_id: Arc<DeviceIdBox>,
        store: Store,
        outbound_group_sessions: Arc<DashMap<RoomId, OutboundGroupSession>>,
        users_for_key_claim: Arc<DashMap<UserId, DashSet<DeviceIdBox>>>,
    ) -> Self {
        Self {
            user_id,
            device_id,
            store,
            outbound_group_sessions,
            outgoing_to_device_requests: Arc::new(DashMap::new()),
            incoming_key_requests: Arc::new(DashMap::new()),
            wait_queue: WaitQueue::new(),
            users_for_key_claim,
        }
    }

    /// Our own user id.
    pub fn user_id(&self) -> &UserId {
        &self.user_id
    }

    pub fn outgoing_to_device_requests(&self) -> Vec<OutgoingRequest> {
        #[allow(clippy::map_clone)]
        self.outgoing_to_device_requests
            .iter()
            .map(|r| (*r).clone())
            .collect()
    }

    /// Receive a room key request event.
    pub fn receive_incoming_key_request(&self, event: &ToDeviceEvent<RoomKeyRequestEventContent>) {
        let sender = event.sender.clone();
        let device_id = event.content.requesting_device_id.clone();
        let request_id = event.content.request_id.clone();

        self.incoming_key_requests
            .insert((sender, device_id, request_id), event.clone());
    }

    /// Handle all the incoming key requests that are queued up and empty our
    /// key request queue.
    pub async fn collect_incoming_key_requests(&self) -> OlmResult<Vec<Session>> {
        let mut changed_sessions = Vec::new();
        for item in self.incoming_key_requests.iter() {
            let event = item.value();
            if let Some(s) = self.handle_key_request(event).await? {
                changed_sessions.push(s);
            }
        }

        self.incoming_key_requests.clear();

        Ok(changed_sessions)
    }

    /// Store the key share request for later, once we get an Olm session with
    /// the given device [`retry_keyshare`](#method.retry_keyshare) should be
    /// called.
    fn handle_key_share_without_session(
        &self,
        device: Device,
        event: &ToDeviceEvent<RoomKeyRequestEventContent>,
    ) {
        self.users_for_key_claim
            .entry(device.user_id().to_owned())
            .or_insert_with(DashSet::new)
            .insert(device.device_id().into());
        self.wait_queue.insert(&device, event);
    }

    /// Retry keyshares for a device that previously didn't have an Olm session
    /// with us.
    ///
    /// This should be only called if the given user/device got a new Olm
    /// session.
    ///
    /// # Arguments
    ///
    /// * `user_id` - The user id of the device that we created the Olm session
    /// with.
    ///
    /// * `device_id` - The device id of the device that got the Olm session.
    pub fn retry_keyshare(&self, user_id: &UserId, device_id: &DeviceId) {
        if let Entry::Occupied(e) = self.users_for_key_claim.entry(user_id.to_owned()) {
            e.get().remove(device_id);

            if e.get().is_empty() {
                e.remove();
            }
        }

        for (key, event) in self.wait_queue.remove(user_id, device_id) {
            if !self.incoming_key_requests.contains_key(&key) {
                self.incoming_key_requests.insert(key, event);
            }
        }
    }

    /// Handle a single incoming key request.
    async fn handle_key_request(
        &self,
        event: &ToDeviceEvent<RoomKeyRequestEventContent>,
    ) -> OlmResult<Option<Session>> {
        let key_info = match &event.content.action {
            Action::Request => {
                if let Some(info) = &event.content.body {
                    info
                } else {
                    warn!(
                        "Received a key request from {} {} with a request \
                          action, but no key info was found",
                        event.sender, event.content.requesting_device_id
                    );
                    return Ok(None);
                }
            }
            // We ignore cancellations here since there's nothing to serve.
            Action::CancelRequest => return Ok(None),
<<<<<<< HEAD
            Action::_Custom(_) => return Ok(None),
=======
            action => {
                warn!("Unknown room key request action: {:?}", action);
                return Ok(None);
            }
>>>>>>> 7ec5a5ad
        };

        let session = self
            .store
            .get_inbound_group_session(
                &key_info.room_id,
                &key_info.sender_key,
                &key_info.session_id,
            )
            .await?;

        let session = if let Some(s) = session {
            s
        } else {
            info!(
                "Received a key request from {} {} for an unknown inbound group session {}.",
                &event.sender, &event.content.requesting_device_id, &key_info.session_id
            );
            return Ok(None);
        };

        let device = self
            .store
            .get_device(&event.sender, &event.content.requesting_device_id)
            .await?;

        if let Some(device) = device {
            if let Err(e) = self.should_share_session(
                &device,
                self.outbound_group_sessions
                    .get(&key_info.room_id)
                    .as_deref(),
            ) {
                info!(
                    "Received a key request from {} {} that we won't serve: {}",
                    device.user_id(),
                    device.device_id(),
                    e
                );

                Ok(None)
            } else {
                info!(
                    "Serving a key request for {} from {} {}.",
                    key_info.session_id,
                    device.user_id(),
                    device.device_id()
                );

                match self.share_session(&session, &device).await {
                    Ok(s) => Ok(Some(s)),
                    Err(OlmError::MissingSession) => {
                        info!(
                            "Key request from {} {} is missing an Olm session, \
                             putting the request in the wait queue",
                            device.user_id(),
                            device.device_id()
                        );
                        self.handle_key_share_without_session(device, event);

                        Ok(None)
                    }
                    Err(e) => Err(e),
                }
            }
        } else {
            warn!(
                "Received a key request from an unknown device {} {}.",
                &event.sender, &event.content.requesting_device_id
            );
            self.store.update_tracked_user(&event.sender, true).await?;

            Ok(None)
        }
    }

    async fn share_session(
        &self,
        session: &InboundGroupSession,
        device: &Device,
    ) -> OlmResult<Session> {
        let (used_session, content) = device.encrypt_session(session.clone()).await?;

        let id = Uuid::new_v4();
        let mut messages = BTreeMap::new();

        messages
            .entry(device.user_id().to_owned())
            .or_insert_with(BTreeMap::new)
            .insert(
                DeviceIdOrAllDevices::DeviceId(device.device_id().into()),
                to_raw_value(&content)?,
            );

        let request = OutgoingRequest {
            request_id: id,
            request: Arc::new(
                ToDeviceRequest {
                    event_type: EventType::RoomEncrypted,
                    txn_id: id,
                    messages,
                }
                .into(),
            ),
        };

        self.outgoing_to_device_requests.insert(id, request);

        Ok(used_session)
    }

    /// Check if it's ok to share a session with the given device.
    ///
    /// The logic for this currently is as follows:
    ///
    /// * Share any session with our own devices as long as they are trusted.
    ///
    /// * Share with devices of other users only sessions that were meant to be
    /// shared with them in the first place, in other words if an outbound
    /// session still exists and the session was shared with that user/device
    /// pair.
    ///
    /// # Arguments
    ///
    /// * `device` - The device that is requesting a session from us.
    ///
    /// * `outbound_session` - If one still exists, the matching outbound
    /// session that was used to create the inbound session that is being
    /// requested.
    fn should_share_session(
        &self,
        device: &Device,
        outbound_session: Option<&OutboundGroupSession>,
    ) -> Result<(), KeyshareDecision> {
        if device.user_id() == self.user_id() {
            if device.trust_state() {
                Ok(())
            } else {
                Err(KeyshareDecision::UntrustedDevice)
            }
        } else if let Some(outbound) = outbound_session {
            if outbound.is_shared_with(device.user_id(), device.device_id()) {
                Ok(())
            } else {
                Err(KeyshareDecision::OutboundSessionNotShared)
            }
        } else {
            Err(KeyshareDecision::MissingOutboundSession)
        }
    }

    /// Create a new outgoing key request for the key with the given session id.
    ///
    /// This will queue up a new to-device request and store the key info so
    /// once we receive a forwarded room key we can check that it matches the
    /// key we requested.
    ///
    /// This does nothing if a request for this key has already been sent out.
    ///
    /// # Arguments
    /// * `room_id` - The id of the room where the key is used in.
    ///
    /// * `sender_key` - The curve25519 key of the sender that owns the key.
    ///
    /// * `session_id` - The id that uniquely identifies the session.
    pub async fn create_outgoing_key_request(
        &self,
        room_id: &RoomId,
        sender_key: &str,
        session_id: &str,
    ) -> Result<(), CryptoStoreError> {
        let key_info = RequestedKeyInfo {
            algorithm: EventEncryptionAlgorithm::MegolmV1AesSha2,
            room_id: room_id.to_owned(),
            sender_key: sender_key.to_owned(),
            session_id: session_id.to_owned(),
        };

        let id: Option<String> = self.store.get_object(&key_info.encode()).await?;

        if id.is_some() {
            // We already sent out a request for this key, nothing to do.
            return Ok(());
        }

        info!("Creating new outgoing room key request {:#?}", key_info);

        let id = Uuid::new_v4();

        let content = RoomKeyRequestEventContent {
            action: Action::Request,
            request_id: id.to_string(),
            requesting_device_id: (&*self.device_id).clone(),
            body: Some(key_info),
        };

        let request = wrap_key_request_content(self.user_id().clone(), id, &content)?;

        let info = OugoingKeyInfo {
            request_id: id,
            info: content.body.unwrap(),
            sent_out: false,
        };

        self.save_outgoing_key_info(id, info).await?;
        self.outgoing_to_device_requests.insert(id, request);

        Ok(())
    }

    /// Save an outgoing key info.
    async fn save_outgoing_key_info(
        &self,
        id: Uuid,
        info: OugoingKeyInfo,
    ) -> Result<(), CryptoStoreError> {
        // TODO we'll want to use a transaction to store those atomically.
        // To allow this we'll need to rework our cryptostore trait to return
        // a transaction trait and the transaction trait will have the save_X
        // methods.
        let id_string = id.to_string();
        self.store.save_object(&id_string, &info).await?;
        self.store.save_object(&info.info.encode(), &id).await?;

        Ok(())
    }

    /// Get an outgoing key info that matches the forwarded room key content.
    async fn get_key_info(
        &self,
        content: &ForwardedRoomKeyEventContent,
    ) -> Result<Option<OugoingKeyInfo>, CryptoStoreError> {
        let id: Option<Uuid> = self.store.get_object(&content.encode()).await?;

        if let Some(id) = id {
            self.store.get_object(&id.to_string()).await
        } else {
            Ok(None)
        }
    }

    /// Delete the given outgoing key info.
    async fn delete_key_info(&self, info: &OugoingKeyInfo) -> Result<(), CryptoStoreError> {
        self.store
            .delete_object(&info.request_id.to_string())
            .await?;
        self.store.delete_object(&info.info.encode()).await?;

        Ok(())
    }

    /// Mark the outgoing request as sent.
    pub async fn mark_outgoing_request_as_sent(&self, id: &Uuid) -> Result<(), CryptoStoreError> {
        self.outgoing_to_device_requests.remove(id);
        let info: Option<OugoingKeyInfo> = self.store.get_object(&id.to_string()).await?;

        if let Some(mut info) = info {
            trace!("Marking outgoing key request as sent {:#?}", info);
            info.sent_out = true;
            self.save_outgoing_key_info(*id, info).await?;
        }

        Ok(())
    }

    /// Mark the given outgoing key info as done.
    ///
    /// This will queue up a request cancelation.
    async fn mark_as_done(&self, key_info: OugoingKeyInfo) -> Result<(), CryptoStoreError> {
        // TODO perhaps only remove the key info if the first known index is 0.
        trace!(
            "Successfully received a forwarded room key for {:#?}",
            key_info
        );

        self.outgoing_to_device_requests
            .remove(&key_info.request_id);
        // TODO return the key info instead of deleting it so the sync handler
        // can delete it in one transaction.
        self.delete_key_info(&key_info).await?;

        let content = RoomKeyRequestEventContent {
            action: Action::CancelRequest,
            request_id: key_info.request_id.to_string(),
            requesting_device_id: (&*self.device_id).clone(),
            body: None,
        };

        let id = Uuid::new_v4();

        let request = wrap_key_request_content(self.user_id().clone(), id, &content)?;

        self.outgoing_to_device_requests.insert(id, request);

        Ok(())
    }

    /// Receive a forwarded room key event.
    pub async fn receive_forwarded_room_key(
        &self,
        sender_key: &str,
        event: &mut ToDeviceEvent<ForwardedRoomKeyEventContent>,
    ) -> Result<(Option<Raw<AnyToDeviceEvent>>, Option<InboundGroupSession>), CryptoStoreError>
    {
        let key_info = self.get_key_info(&event.content).await?;

        if let Some(info) = key_info {
            let session = InboundGroupSession::from_forwarded_key(sender_key, &mut event.content)?;

            let old_session = self
                .store
                .get_inbound_group_session(
                    session.room_id(),
                    &session.sender_key,
                    session.session_id(),
                )
                .await?;

            // If we have a previous session, check if we have a better version
            // and store the new one if so.
            let session = if let Some(old_session) = old_session {
                let first_old_index = old_session.first_known_index().await;
                let first_index = session.first_known_index().await;

                if first_old_index > first_index {
                    self.mark_as_done(info).await?;
                    Some(session)
                } else {
                    None
                }
            // If we didn't have a previous session, store it.
            } else {
                self.mark_as_done(info).await?;
                Some(session)
            };

            Ok((
                Some(Raw::from(AnyToDeviceEvent::ForwardedRoomKey(event.clone()))),
                session,
            ))
        } else {
            info!(
                "Received a forwarded room key from {}, but no key info was found.",
                event.sender,
            );
            Ok((None, None))
        }
    }
}

#[cfg(test)]
mod test {
    use dashmap::DashMap;
    use matrix_sdk_common::{
        api::r0::to_device::DeviceIdOrAllDevices,
        events::{
            forwarded_room_key::ForwardedRoomKeyEventContent,
            room::encrypted::EncryptedEventContent, room_key_request::RoomKeyRequestEventContent,
            AnyToDeviceEvent, ToDeviceEvent,
        },
        identifiers::{room_id, user_id, DeviceIdBox, RoomId, UserId},
        locks::Mutex,
    };
    use matrix_sdk_test::async_test;
    use std::{convert::TryInto, sync::Arc};

    use crate::{
        identities::{LocalTrust, ReadOnlyDevice},
        olm::{Account, PrivateCrossSigningIdentity, ReadOnlyAccount},
        store::{CryptoStore, MemoryStore, Store},
        verification::VerificationMachine,
    };

    use super::{KeyRequestMachine, KeyshareDecision};

    fn alice_id() -> UserId {
        user_id!("@alice:example.org")
    }

    fn alice_device_id() -> DeviceIdBox {
        "JLAFKJWSCS".into()
    }

    fn bob_id() -> UserId {
        user_id!("@bob:example.org")
    }

    fn bob_device_id() -> DeviceIdBox {
        "ILMLKASTES".into()
    }

    fn room_id() -> RoomId {
        room_id!("!test:example.org")
    }

    fn account() -> ReadOnlyAccount {
        ReadOnlyAccount::new(&alice_id(), &alice_device_id())
    }

    fn bob_account() -> ReadOnlyAccount {
        ReadOnlyAccount::new(&bob_id(), &bob_device_id())
    }

    fn bob_machine() -> KeyRequestMachine {
        let user_id = Arc::new(bob_id());
        let account = ReadOnlyAccount::new(&user_id, &alice_device_id());
        let store: Arc<Box<dyn CryptoStore>> = Arc::new(Box::new(MemoryStore::new()));
        let identity = Arc::new(Mutex::new(PrivateCrossSigningIdentity::empty(bob_id())));
        let verification = VerificationMachine::new(account, identity.clone(), store.clone());
        let store = Store::new(user_id.clone(), identity, store, verification);

        KeyRequestMachine::new(
            user_id,
            Arc::new(bob_device_id()),
            store,
            Arc::new(DashMap::new()),
            Arc::new(DashMap::new()),
        )
    }

    async fn get_machine() -> KeyRequestMachine {
        let user_id = Arc::new(alice_id());
        let account = ReadOnlyAccount::new(&user_id, &alice_device_id());
        let device = ReadOnlyDevice::from_account(&account).await;
        let store: Arc<Box<dyn CryptoStore>> = Arc::new(Box::new(MemoryStore::new()));
        let identity = Arc::new(Mutex::new(PrivateCrossSigningIdentity::empty(alice_id())));
        let verification = VerificationMachine::new(account, identity.clone(), store.clone());
        let store = Store::new(user_id.clone(), identity, store, verification);
        store.save_devices(&[device]).await.unwrap();

        KeyRequestMachine::new(
            user_id,
            Arc::new(alice_device_id()),
            store,
            Arc::new(DashMap::new()),
            Arc::new(DashMap::new()),
        )
    }

    #[async_test]
    async fn create_machine() {
        let machine = get_machine().await;

        assert!(machine.outgoing_to_device_requests().is_empty());
    }

    #[async_test]
    async fn create_key_request() {
        let machine = get_machine().await;
        let account = account();

        let (_, session) = account
            .create_group_session_pair_with_defaults(&room_id())
            .await
            .unwrap();

        assert!(machine.outgoing_to_device_requests().is_empty());
        machine
            .create_outgoing_key_request(
                session.room_id(),
                &session.sender_key,
                session.session_id(),
            )
            .await
            .unwrap();
        assert!(!machine.outgoing_to_device_requests().is_empty());
        assert_eq!(machine.outgoing_to_device_requests().len(), 1);

        machine
            .create_outgoing_key_request(
                session.room_id(),
                &session.sender_key,
                session.session_id(),
            )
            .await
            .unwrap();
        assert_eq!(machine.outgoing_to_device_requests.len(), 1);

        let request = machine.outgoing_to_device_requests.iter().next().unwrap();

        let id = request.request_id;
        drop(request);

        machine.mark_outgoing_request_as_sent(&id).await.unwrap();
        assert!(machine.outgoing_to_device_requests.is_empty());
    }

    #[async_test]
    async fn receive_forwarded_key() {
        let machine = get_machine().await;
        let account = account();

        let (_, session) = account
            .create_group_session_pair_with_defaults(&room_id())
            .await
            .unwrap();
        machine
            .create_outgoing_key_request(
                session.room_id(),
                &session.sender_key,
                session.session_id(),
            )
            .await
            .unwrap();

        let request = machine.outgoing_to_device_requests.iter().next().unwrap();
        let id = request.request_id;
        drop(request);

        machine.mark_outgoing_request_as_sent(&id).await.unwrap();

        let export = session.export_at_index(10).await.unwrap();

        let content: ForwardedRoomKeyEventContent = export.try_into().unwrap();

        let mut event = ToDeviceEvent {
            sender: alice_id(),
            content,
        };

        assert!(
            machine
                .store
                .get_inbound_group_session(
                    session.room_id(),
                    &session.sender_key,
                    session.session_id(),
                )
                .await
                .unwrap()
                .is_none()
        );

        let (_, first_session) = machine
            .receive_forwarded_room_key(&session.sender_key, &mut event)
            .await
            .unwrap();
        let first_session = first_session.unwrap();

        assert_eq!(first_session.first_known_index().await, 10);

        machine
            .store
            .save_inbound_group_sessions(&[first_session.clone()])
            .await
            .unwrap();

        // Get the cancel request.
        let request = machine.outgoing_to_device_requests.iter().next().unwrap();
        let id = request.request_id;
        drop(request);
        machine.mark_outgoing_request_as_sent(&id).await.unwrap();

        machine
            .create_outgoing_key_request(
                session.room_id(),
                &session.sender_key,
                session.session_id(),
            )
            .await
            .unwrap();

        let request = machine.outgoing_to_device_requests.iter().next().unwrap();
        let id = request.request_id;
        drop(request);

        machine.mark_outgoing_request_as_sent(&id).await.unwrap();

        let export = session.export_at_index(15).await.unwrap();

        let content: ForwardedRoomKeyEventContent = export.try_into().unwrap();

        let mut event = ToDeviceEvent {
            sender: alice_id(),
            content,
        };

        let (_, second_session) = machine
            .receive_forwarded_room_key(&session.sender_key, &mut event)
            .await
            .unwrap();

        assert!(second_session.is_none());

        let export = session.export_at_index(0).await.unwrap();

        let content: ForwardedRoomKeyEventContent = export.try_into().unwrap();

        let mut event = ToDeviceEvent {
            sender: alice_id(),
            content,
        };

        let (_, second_session) = machine
            .receive_forwarded_room_key(&session.sender_key, &mut event)
            .await
            .unwrap();

        assert_eq!(second_session.unwrap().first_known_index().await, 0);
    }

    #[async_test]
    async fn should_share_key_test() {
        let machine = get_machine().await;
        let account = account();

        let own_device = machine
            .store
            .get_device(&alice_id(), &alice_device_id())
            .await
            .unwrap()
            .unwrap();

        // We don't share keys with untrusted devices.
        assert_eq!(
            machine
                .should_share_session(&own_device, None)
                .expect_err("Should not share with untrusted"),
            KeyshareDecision::UntrustedDevice
        );
        own_device.set_trust_state(LocalTrust::Verified);
        // Now we do want to share the keys.
        assert!(machine.should_share_session(&own_device, None).is_ok());

        let bob_device = ReadOnlyDevice::from_account(&bob_account()).await;
        machine.store.save_devices(&[bob_device]).await.unwrap();

        let bob_device = machine
            .store
            .get_device(&bob_id(), &bob_device_id())
            .await
            .unwrap()
            .unwrap();

        // We don't share sessions with other user's devices if no outbound
        // session was provided.
        assert_eq!(
            machine
                .should_share_session(&bob_device, None)
                .expect_err("Should not share with other."),
            KeyshareDecision::MissingOutboundSession
        );

        let (session, _) = account
            .create_group_session_pair_with_defaults(&room_id())
            .await
            .unwrap();

        // We don't share sessions with other user's devices if the session
        // wasn't shared in the first place.
        assert_eq!(
            machine
                .should_share_session(&bob_device, Some(&session))
                .expect_err("Should not share with other unless shared."),
            KeyshareDecision::OutboundSessionNotShared
        );

        bob_device.set_trust_state(LocalTrust::Verified);

        // We don't share sessions with other user's devices if the session
        // wasn't shared in the first place even if the device is trusted.
        assert_eq!(
            machine
                .should_share_session(&bob_device, Some(&session))
                .expect_err("Should not share with other unless shared."),
            KeyshareDecision::OutboundSessionNotShared
        );

        session.mark_shared_with(bob_device.user_id(), bob_device.device_id());
        assert!(machine
            .should_share_session(&bob_device, Some(&session))
            .is_ok());
    }

    #[async_test]
    async fn key_share_cycle() {
        let alice_machine = get_machine().await;
        let alice_account = Account {
            inner: account(),
            store: alice_machine.store.clone(),
        };

        let bob_machine = bob_machine();
        let bob_account = bob_account();

        // Create Olm sessions for our two accounts.
        let (alice_session, bob_session) = alice_account.create_session_for(&bob_account).await;

        let alice_device = ReadOnlyDevice::from_account(&alice_account).await;
        let bob_device = ReadOnlyDevice::from_account(&bob_account).await;

        // Populate our stores with Olm sessions and a Megolm session.

        alice_machine
            .store
            .save_sessions(&[alice_session])
            .await
            .unwrap();
        alice_machine
            .store
            .save_devices(&[bob_device])
            .await
            .unwrap();
        bob_machine
            .store
            .save_sessions(&[bob_session])
            .await
            .unwrap();
        bob_machine
            .store
            .save_devices(&[alice_device])
            .await
            .unwrap();

        let (group_session, inbound_group_session) = bob_account
            .create_group_session_pair_with_defaults(&room_id())
            .await
            .unwrap();

        bob_machine
            .store
            .save_inbound_group_sessions(&[inbound_group_session])
            .await
            .unwrap();

        // Alice wants to request the outbound group session from bob.
        alice_machine
            .create_outgoing_key_request(
                &room_id(),
                bob_account.identity_keys.curve25519(),
                group_session.session_id(),
            )
            .await
            .unwrap();
        group_session.mark_shared_with(&alice_id(), &alice_device_id());

        // Put the outbound session into bobs store.
        bob_machine
            .outbound_group_sessions
            .insert(room_id(), group_session.clone());

        // Get the request and convert it into a event.
        let request = alice_machine
            .outgoing_to_device_requests
            .iter()
            .next()
            .unwrap();
        let id = request.request_id;
        let content = request
            .request
            .to_device()
            .unwrap()
            .messages
            .get(&alice_id())
            .unwrap()
            .get(&DeviceIdOrAllDevices::AllDevices)
            .unwrap();
        let content: RoomKeyRequestEventContent = serde_json::from_str(content.get()).unwrap();

        drop(request);
        alice_machine
            .mark_outgoing_request_as_sent(&id)
            .await
            .unwrap();

        let event = ToDeviceEvent {
            sender: alice_id(),
            content,
        };

        // Bob doesn't have any outgoing requests.
        assert!(bob_machine.outgoing_to_device_requests.is_empty());

        // Receive the room key request from alice.
        bob_machine.receive_incoming_key_request(&event);
        bob_machine.collect_incoming_key_requests().await.unwrap();
        // Now bob does have an outgoing request.
        assert!(!bob_machine.outgoing_to_device_requests.is_empty());

        // Get the request and convert it to a encrypted to-device event.
        let request = bob_machine
            .outgoing_to_device_requests
            .iter()
            .next()
            .unwrap();

        let id = request.request_id;
        let content = request
            .request
            .to_device()
            .unwrap()
            .messages
            .get(&alice_id())
            .unwrap()
            .get(&DeviceIdOrAllDevices::DeviceId(alice_device_id()))
            .unwrap();
        let content: EncryptedEventContent = serde_json::from_str(content.get()).unwrap();

        drop(request);
        bob_machine
            .mark_outgoing_request_as_sent(&id)
            .await
            .unwrap();

        let event = ToDeviceEvent {
            sender: bob_id(),
            content,
        };

        // Check that alice doesn't have the session.
        assert!(alice_machine
            .store
            .get_inbound_group_session(
                &room_id(),
                &bob_account.identity_keys().curve25519(),
                group_session.session_id()
            )
            .await
            .unwrap()
            .is_none());

        let (_, decrypted, sender_key, _) =
            alice_account.decrypt_to_device_event(&event).await.unwrap();

        if let AnyToDeviceEvent::ForwardedRoomKey(mut e) = decrypted.deserialize().unwrap() {
            let (_, session) = alice_machine
                .receive_forwarded_room_key(&sender_key, &mut e)
                .await
                .unwrap();
            alice_machine
                .store
                .save_inbound_group_sessions(&[session.unwrap()])
                .await
                .unwrap();
        } else {
            panic!("Invalid decrypted event type");
        }

        // Check that alice now does have the session.
        let session = alice_machine
            .store
            .get_inbound_group_session(&room_id(), &sender_key, group_session.session_id())
            .await
            .unwrap()
            .unwrap();

        assert_eq!(session.session_id(), group_session.session_id())
    }

    #[async_test]
    async fn key_share_cycle_without_session() {
        let alice_machine = get_machine().await;
        let alice_account = Account {
            inner: account(),
            store: alice_machine.store.clone(),
        };

        let bob_machine = bob_machine();
        let bob_account = bob_account();

        // Create Olm sessions for our two accounts.
        let (alice_session, bob_session) = alice_account.create_session_for(&bob_account).await;

        let alice_device = ReadOnlyDevice::from_account(&alice_account).await;
        let bob_device = ReadOnlyDevice::from_account(&bob_account).await;

        // Populate our stores with Olm sessions and a Megolm session.

        alice_machine
            .store
            .save_devices(&[bob_device])
            .await
            .unwrap();
        bob_machine
            .store
            .save_devices(&[alice_device])
            .await
            .unwrap();

        let (group_session, inbound_group_session) = bob_account
            .create_group_session_pair_with_defaults(&room_id())
            .await
            .unwrap();

        bob_machine
            .store
            .save_inbound_group_sessions(&[inbound_group_session])
            .await
            .unwrap();

        // Alice wants to request the outbound group session from bob.
        alice_machine
            .create_outgoing_key_request(
                &room_id(),
                bob_account.identity_keys.curve25519(),
                group_session.session_id(),
            )
            .await
            .unwrap();
        group_session.mark_shared_with(&alice_id(), &alice_device_id());

        // Put the outbound session into bobs store.
        bob_machine
            .outbound_group_sessions
            .insert(room_id(), group_session.clone());

        // Get the request and convert it into a event.
        let request = alice_machine
            .outgoing_to_device_requests
            .iter()
            .next()
            .unwrap();
        let id = request.request_id;
        let content = request
            .request
            .to_device()
            .unwrap()
            .messages
            .get(&alice_id())
            .unwrap()
            .get(&DeviceIdOrAllDevices::AllDevices)
            .unwrap();
        let content: RoomKeyRequestEventContent = serde_json::from_str(content.get()).unwrap();

        drop(request);
        alice_machine
            .mark_outgoing_request_as_sent(&id)
            .await
            .unwrap();

        let event = ToDeviceEvent {
            sender: alice_id(),
            content,
        };

        // Bob doesn't have any outgoing requests.
        assert!(bob_machine.outgoing_to_device_requests.is_empty());
        assert!(bob_machine.users_for_key_claim.is_empty());
        assert!(bob_machine.wait_queue.is_empty());

        // Receive the room key request from alice.
        bob_machine.receive_incoming_key_request(&event);
        bob_machine.collect_incoming_key_requests().await.unwrap();
        // Bob doens't have an outgoing requests since we're lacking a session.
        assert!(bob_machine.outgoing_to_device_requests.is_empty());
        assert!(!bob_machine.users_for_key_claim.is_empty());
        assert!(!bob_machine.wait_queue.is_empty());

        // We create a session now.
        alice_machine
            .store
            .save_sessions(&[alice_session])
            .await
            .unwrap();
        bob_machine
            .store
            .save_sessions(&[bob_session])
            .await
            .unwrap();

        bob_machine.retry_keyshare(&alice_id(), &alice_device_id());
        assert!(bob_machine.users_for_key_claim.is_empty());
        bob_machine.collect_incoming_key_requests().await.unwrap();
        // Bob now has an outgoing requests.
        assert!(!bob_machine.outgoing_to_device_requests.is_empty());
        assert!(bob_machine.wait_queue.is_empty());

        // Get the request and convert it to a encrypted to-device event.
        let request = bob_machine
            .outgoing_to_device_requests
            .iter()
            .next()
            .unwrap();

        let id = request.request_id;
        let content = request
            .request
            .to_device()
            .unwrap()
            .messages
            .get(&alice_id())
            .unwrap()
            .get(&DeviceIdOrAllDevices::DeviceId(alice_device_id()))
            .unwrap();
        let content: EncryptedEventContent = serde_json::from_str(content.get()).unwrap();

        drop(request);
        bob_machine
            .mark_outgoing_request_as_sent(&id)
            .await
            .unwrap();

        let event = ToDeviceEvent {
            sender: bob_id(),
            content,
        };

        // Check that alice doesn't have the session.
        assert!(alice_machine
            .store
            .get_inbound_group_session(
                &room_id(),
                &bob_account.identity_keys().curve25519(),
                group_session.session_id()
            )
            .await
            .unwrap()
            .is_none());

        let (_, decrypted, sender_key, _) =
            alice_account.decrypt_to_device_event(&event).await.unwrap();

        if let AnyToDeviceEvent::ForwardedRoomKey(mut e) = decrypted.deserialize().unwrap() {
            let (_, session) = alice_machine
                .receive_forwarded_room_key(&sender_key, &mut e)
                .await
                .unwrap();
            alice_machine
                .store
                .save_inbound_group_sessions(&[session.unwrap()])
                .await
                .unwrap();
        } else {
            panic!("Invalid decrypted event type");
        }

        // Check that alice now does have the session.
        let session = alice_machine
            .store
            .get_inbound_group_session(&room_id(), &sender_key, group_session.session_id())
            .await
            .unwrap()
            .unwrap();

        assert_eq!(session.session_id(), group_session.session_id())
    }
}<|MERGE_RESOLUTION|>--- conflicted
+++ resolved
@@ -312,14 +312,10 @@
             }
             // We ignore cancellations here since there's nothing to serve.
             Action::CancelRequest => return Ok(None),
-<<<<<<< HEAD
-            Action::_Custom(_) => return Ok(None),
-=======
             action => {
                 warn!("Unknown room key request action: {:?}", action);
                 return Ok(None);
             }
->>>>>>> 7ec5a5ad
         };
 
         let session = self
